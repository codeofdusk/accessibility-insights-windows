--- conflicted
+++ resolved
@@ -38,16 +38,10 @@
                             </MenuItem.Style>
                         </MenuItem>
                         <MenuItem IsCheckable="False" Click="mniFileBug_Click" 
-<<<<<<< HEAD
-                                  Header="{Binding Path=IssueDisplayText, TargetNullValue='{x:Static Properties:Resources.MenuItemHeaderNewIssue}'}" 
-                                  AutomationProperties.Name="{Binding StringFormat='{}Bug {0}',Path=IssueDisplayText, TargetNullValue='{x:Static Properties:Resources.MenuItemAutomationPropertiesName}'}"
-                                  Visibility="{Binding FileBugVisibility}">
-=======
                                   Header="{Binding Path=BugIdString, TargetNullValue='{x:Static Properties:Resources.MenuItemHeaderNewIssue}'}" 
                                   AutomationProperties.Name="{Binding StringFormat='{}Bug {0}',Path=BugIdString, TargetNullValue='{x:Static Properties:Resources.MenuItemAutomationPropertiesName}'}"
                                   Visibility="{Binding FileBugVisibility}"
                                   Tag="LadybugSolid">
->>>>>>> 6b157a2a
                             <MenuItem.Style>
                                 <Style TargetType="MenuItem" BasedOn="{StaticResource miFabIcon}">
                                     <Setter Property="MenuItem.HeaderStringFormat" Value="{x:Static Properties:Resources.SetterValueBug}"/>
