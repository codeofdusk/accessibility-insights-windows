<!-- Copyright (c) Microsoft. All rights reserved.
     Licensed under the MIT license. See LICENSE file in the project root for full license information.-->
<UserControl x:Class="AccessibilityInsights.SharedUx.Controls.SettingsTabs.ConnectionControl"
             xmlns="http://schemas.microsoft.com/winfx/2006/xaml/presentation"
             xmlns:x="http://schemas.microsoft.com/winfx/2006/xaml"
             xmlns:mc="http://schemas.openxmlformats.org/markup-compatibility/2006" 
             xmlns:d="http://schemas.microsoft.com/expression/blend/2008" 
             xmlns:Properties="clr-namespace:AccessibilityInsights.SharedUx.Properties"
             mc:Ignorable="d"
             DataContext="{Binding RelativeSource={RelativeSource Self}}">
    <UserControl.Resources>
        <ResourceDictionary Source="pack://application:,,,/AccessibilityInsights.SharedUx;component/Resources/Styles.xaml"/>
    </UserControl.Resources>
<<<<<<< HEAD
    <Canvas HorizontalAlignment="Left" Height="396" VerticalAlignment="Top" Width="360">
        <Grid>
            <Grid x:Name="issueFilingGrid" Width="336" Margin="20 0 0 0" Visibility="Visible">
                <Grid.RowDefinitions>
                    <RowDefinition Height="Auto"/>
                    <RowDefinition Height="Auto"/>
                    <RowDefinition Height="Auto"/>
                    <RowDefinition Height="Auto"/>
                </Grid.RowDefinitions>
                <Label x:Name="lblIssueFiling" Grid.Row="0" Grid.Column="0" Margin="-4 15 0 7" VerticalAlignment="Center" FontSize="{StaticResource ConstXLTextSize}"
                    Content="{x:Static Properties:Resources.lblIssueFiling}" Focusable="True" IsTabStop="True"/>
                <TextBlock x:Name="connectionInstr" Grid.Row="1" FontSize="{StaticResource ConstStandardTextSize}" Text="{x:Static Properties:Resources.connectionInstrText}"
                           TextWrapping="Wrap" Margin="0 0 0 15" Foreground="{DynamicResource ResourceKey=TextBrushGray}" Focusable="True"/>
                <StackPanel Grid.Row="2" x:Name="availableIssueReporters">
                </StackPanel>
            </Grid>
=======
    <Grid HorizontalAlignment="Left" VerticalAlignment="Top">
        <Grid x:Name="selectServerGrid" Width="336" Margin="20 0 0 0" Visibility="Visible">
            <Grid.RowDefinitions>
                <RowDefinition Height="Auto"/>
                <RowDefinition Height="Auto"/>
                <RowDefinition Height="Auto"/>
                <RowDefinition Height="Auto"/>
            </Grid.RowDefinitions>
            <Label x:Name="lblIssueFiling" Grid.Row="0" Grid.Column="0" Margin="-4 15 0 7" VerticalAlignment="Center" FontSize="{StaticResource ConstXLTextSize}"
                Content="{x:Static Properties:Resources.lblIssueFiling}" Focusable="True" IsTabStop="True"/>
            <TextBlock x:Name="connectionInstr" Grid.Row="1" FontSize="{StaticResource ConstStandardTextSize}" Text="{x:Static Properties:Resources.connectionInstrText}"
                        TextWrapping="Wrap" Margin="0 0 0 15" Foreground="{DynamicResource ResourceKey=TextBrushGray}" Focusable="True"/>
            <StackPanel Grid.Row="2" x:Name="availableIssueReporters">
            </StackPanel>
                
>>>>>>> c44015f0
        </Grid>
        <!--AK TODO - Consider whether we need this after integration-->
        <local:ProgressRingControl x:Name="ctrlProgressRing" 
                                Size="25"  
                                Visibility="Collapsed"
                                HorizontalAlignment="Center" 
                                VerticalAlignment="Center">
        </local:ProgressRingControl>
    </Grid>
</UserControl><|MERGE_RESOLUTION|>--- conflicted
+++ resolved
@@ -11,26 +11,8 @@
     <UserControl.Resources>
         <ResourceDictionary Source="pack://application:,,,/AccessibilityInsights.SharedUx;component/Resources/Styles.xaml"/>
     </UserControl.Resources>
-<<<<<<< HEAD
-    <Canvas HorizontalAlignment="Left" Height="396" VerticalAlignment="Top" Width="360">
-        <Grid>
-            <Grid x:Name="issueFilingGrid" Width="336" Margin="20 0 0 0" Visibility="Visible">
-                <Grid.RowDefinitions>
-                    <RowDefinition Height="Auto"/>
-                    <RowDefinition Height="Auto"/>
-                    <RowDefinition Height="Auto"/>
-                    <RowDefinition Height="Auto"/>
-                </Grid.RowDefinitions>
-                <Label x:Name="lblIssueFiling" Grid.Row="0" Grid.Column="0" Margin="-4 15 0 7" VerticalAlignment="Center" FontSize="{StaticResource ConstXLTextSize}"
-                    Content="{x:Static Properties:Resources.lblIssueFiling}" Focusable="True" IsTabStop="True"/>
-                <TextBlock x:Name="connectionInstr" Grid.Row="1" FontSize="{StaticResource ConstStandardTextSize}" Text="{x:Static Properties:Resources.connectionInstrText}"
-                           TextWrapping="Wrap" Margin="0 0 0 15" Foreground="{DynamicResource ResourceKey=TextBrushGray}" Focusable="True"/>
-                <StackPanel Grid.Row="2" x:Name="availableIssueReporters">
-                </StackPanel>
-            </Grid>
-=======
     <Grid HorizontalAlignment="Left" VerticalAlignment="Top">
-        <Grid x:Name="selectServerGrid" Width="336" Margin="20 0 0 0" Visibility="Visible">
+        <Grid x:Name="issueFilingGrid" Width="336" Margin="20 0 0 0" Visibility="Visible">
             <Grid.RowDefinitions>
                 <RowDefinition Height="Auto"/>
                 <RowDefinition Height="Auto"/>
@@ -43,15 +25,6 @@
                         TextWrapping="Wrap" Margin="0 0 0 15" Foreground="{DynamicResource ResourceKey=TextBrushGray}" Focusable="True"/>
             <StackPanel Grid.Row="2" x:Name="availableIssueReporters">
             </StackPanel>
-                
->>>>>>> c44015f0
         </Grid>
-        <!--AK TODO - Consider whether we need this after integration-->
-        <local:ProgressRingControl x:Name="ctrlProgressRing" 
-                                Size="25"  
-                                Visibility="Collapsed"
-                                HorizontalAlignment="Center" 
-                                VerticalAlignment="Center">
-        </local:ProgressRingControl>
     </Grid>
 </UserControl>