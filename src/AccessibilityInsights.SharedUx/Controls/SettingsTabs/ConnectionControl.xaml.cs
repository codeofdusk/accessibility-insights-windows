--- conflicted
+++ resolved
@@ -119,37 +119,34 @@
 
         private void RBMetLines_Checked(object sender, RoutedEventArgs e)
         {
-<<<<<<< HEAD
             if (selectServerGrid.Children.Count == 4) {
                 selectServerGrid.Children.RemoveAt(3);
-=======
-            if (InteractionAllowed)
-            {
-                if (Uri.IsWellFormedUriString(ServerComboBox.Text, UriKind.Absolute))
-                {
-                    var serverUri = ServerComboBox.Text.ToUri();
-
-                    // block clicking "next" until login request is done
-                    ToggleLoading(true);
-                    HandleLoginRequest(serverUri, true, () =>
-                    {
-                        if (BugReporter.IsConnected)
-                        {
-                            ConfigurationManager.GetDefaultInstance().AppConfig.SavedConnection = BugReporter.CreateConnectionInfo(serverUri, null, null);
-                            ChangeStates(States.EditingServer);
-                        }
-                        else
-                        {
-                            ToggleLoading(false);
-                            ServerComboBox.Focus();
-                        }
-                    });
-                }
-                else
-                {
-                    MessageDialog.Show(Properties.Resources.ADO_URL_Fromat_Message);
-                }
->>>>>>> b8e024c2
+            //if (InteractionAllowed)
+            //{
+            //    if (Uri.IsWellFormedUriString(ServerComboBox.Text, UriKind.Absolute))
+            //    {
+            //        var serverUri = ServerComboBox.Text.ToUri();
+
+            //        // block clicking "next" until login request is done
+            //        ToggleLoading(true);
+            //        HandleLoginRequest(serverUri, true, () =>
+            //        {
+            //            if (BugReporter.IsConnected)
+            //            {
+            //                ConfigurationManager.GetDefaultInstance().AppConfig.SavedConnection = BugReporter.CreateConnectionInfo(serverUri, null, null);
+            //                ChangeStates(States.EditingServer);
+            //            }
+            //            else
+            //            {
+            //                ToggleLoading(false);
+            //                ServerComboBox.Focus();
+            //            }
+            //        });
+            //    }
+            //    else
+            //    {
+            //        MessageDialog.Show(Properties.Resources.ADO_URL_Fromat_Message);
+            //    }
             }
             TextBlock exampleGrid = new TextBlock();
             exampleGrid.Text = "Ashwin" + DateTime.Now.ToLongTimeString();
